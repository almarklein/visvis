# -*- coding: utf-8 -*-
# Copyright (c) 2010, Almar Klein
#
# Visvis is distributed under the terms of the (new) BSD License.
# The full license can be found in 'license.txt'.

""" Module textures

Defines the texture base class and the Texture2D and Texture3D
wobjects. 

2D textures can be visualized without using GLSL. If GLSL is enabled, it
allows using clim, colormap and antialiasing (aa property).

3D textures are rendered using GLSL shader programs. The shader can be
selected using texture3D.renderStyle = 'ray', where 'ray' can be the
name of any of the available fragment shaders.


"""

import OpenGL.GL as gl

import numpy as np
import math

from visvis.pypoints import Pointset, is_Aarray
#
from visvis import Range, Wobject, Colormapable
from visvis.core.misc import PropWithDraw, DrawAfter
from visvis.core.misc import Transform_Translate, Transform_Scale
from visvis.core import shaders
#
from visvis.core import TextureObject


# A correction for the clim. For a datatype of uint8, the fragents
# are mapped between 0 and 1 for 0 and 255 respectively. For int8
# the values are mapped between -1 and 1 for -127 and 128 respectively.
climCorrection = { 'uint8':2**8, 'int8':2**7, 'uint16':2**16, 'int16':2**15, 
                   'uint32':2**32, 'int32':2**31, 'float32':1, 'float64':1,
                   'bool':2**8}


def minmax(data):
    """ minmax(data)
    
    Get the min and max of the data, ignoring inf and nan.
    
    """
    
    # Check for inf and nan
    M1 = np.isnan(data)
    M2 = np.isinf(data)
    
    # Select all 'normal' elements 
    if np.any(M1) or np.any(M2):
        data2 = data[ ~(M1|M2) ]
    else:
        data2 = data
    
    # Return min and max
    return data2.min(), data2.max()


class TextureObjectToVisualize(TextureObject):
    """ TextureObjectToVisualize(ndim, data, interpolate=False)
    
    A texture object aimed towards visualization. 
    This is what is actually used in Texture2D and Texture3D objects.
    It has no propererties, but some private attributes
    which are set by the real interface (the Texture*D objects).
    Basically, it handles the color limits.
    
    """
    
    def __init__(self, ndim, data, interpolate=False):
        TextureObject.__init__(self, ndim)
        
        # interpolate?
        self._interpolate = interpolate
        
        # the limits
        self._clim = Range(0,1)
        self._climCorrection = 1.0
        self._climRef = Range(0,1) # the "original" range
        
        # init clim and colormap
        self._climRef.Set(*minmax(data))
        self._clim = self._climRef.Copy()
    
    
    def _UploadTexture(self, data, *args):
        """ "Overloaded" method to upload texture data
        """
        
        # Set alignment to 1. It is 4 by default, but my data array has no
        # strides, so in order for the image not to be distorted, I set it 
        # to 1. I assume graphics cards can still render in hardware. If 
        # not, I would have to add one or two rows to my data instead.
        gl.glPixelStorei(gl.GL_UNPACK_ALIGNMENT,1)
        
        # init transferfunctions and set clim to full range
        self._ScaleBias_init(data.dtype.name)
        
        # create texture
        TextureObject._UploadTexture(self, data, *args)
        
        # set interpolation and extrapolation parameters            
        tmp1 = gl.GL_NEAREST
        tmp2 = {False:gl.GL_NEAREST, True:gl.GL_LINEAR}[self._interpolate]
        gl.glTexParameteri(self._texType, gl.GL_TEXTURE_MIN_FILTER, tmp1)
        gl.glTexParameteri(self._texType, gl.GL_TEXTURE_MAG_FILTER, tmp2)
        gl.glTexParameteri(self._texType, gl.GL_TEXTURE_WRAP_S, gl.GL_CLAMP)
        gl.glTexParameteri(self._texType, gl.GL_TEXTURE_WRAP_T, gl.GL_CLAMP)
        
        # reset transfer
        self._ScaleBias_afterUpload()
        
        # Set clamping. When testing the raycasting, comment these lines!
        if self._ndim==3:
            gl.glTexParameteri(self._texType, gl.GL_TEXTURE_WRAP_S, gl.GL_CLAMP)
            gl.glTexParameteri(self._texType, gl.GL_TEXTURE_WRAP_T, gl.GL_CLAMP)
            gl.glTexParameteri(self._texType, gl.GL_TEXTURE_WRAP_R, gl.GL_CLAMP)
    
    
    def _UpdateTexture(self, data, *args):
        """ "Overloaded" method to update texture data
        """
        
        # init transferfunctions and set clim to full range
        self._ScaleBias_init(data.dtype.name)
        
        # create texture
        TextureObject._UpdateTexture(self, data, *args)
        
        # Update interpolation
        tmp = {False:gl.GL_NEAREST, True:gl.GL_LINEAR}[self._interpolate]
        gl.glTexParameteri(self._texType, gl.GL_TEXTURE_MAG_FILTER, tmp)
        
        # reset transfer
        self._ScaleBias_afterUpload()
    
    
    def _ScaleBias_init(self, datatype):
        """ Given the climRef (which is set to data.min() and data.max())
        in constructor, set the scale 
        and bias for copying data to opengl memory. Correct for the dataype.
        Also set the default value for clim to the full data range.
        
        More info: OpenGL will map the full range of the datatype
        to 0:1 for unsigned datatypes, and to -1:1 for signed datatypes.
        For floats, 0:1 is mapped to 0:1. We modify the scale, such that
        the full range of the data (not the datatype) is scaled between 0:1.
        This way we can also visualize float data with values other than 0:1.
        """
        # store data range as a reference and init clim with that
        #self._clim = self._climRef.Copy()
        # calculate scale and bias
        ran = self._climRef.range
        if ran==0:
            ran = 1.0
        scale = climCorrection[datatype] / ran
        bias = -self._climRef.min / ran
        # set transfer functions
        gl.glPixelTransferf(gl.GL_RED_SCALE, scale)
        gl.glPixelTransferf(gl.GL_GREEN_SCALE, scale)
        gl.glPixelTransferf(gl.GL_BLUE_SCALE, scale)
        gl.glPixelTransferf(gl.GL_RED_BIAS, bias)
        gl.glPixelTransferf(gl.GL_GREEN_BIAS, bias)
        gl.glPixelTransferf(gl.GL_BLUE_BIAS, bias)
    
    
    def _ScaleBias_afterUpload(self):
        """ Reset the transferfunctions. """
        gl.glPixelTransferf(gl.GL_RED_SCALE, 1.0)
        gl.glPixelTransferf(gl.GL_GREEN_SCALE, 1.0)
        gl.glPixelTransferf(gl.GL_BLUE_SCALE, 1.0)
        gl.glPixelTransferf(gl.GL_RED_BIAS, 0.0)
        gl.glPixelTransferf(gl.GL_GREEN_BIAS, 0.0)
        gl.glPixelTransferf(gl.GL_BLUE_BIAS, 0.0)
    
    
    def _ScaleBias_get(self):
        """ Given clim, get scale and bias to apply in shader."""
        # ger ranges and correct if zero
        r1, r2 = self._clim.range, self._climRef.range
        if r1==0:
            r1 = 1.0
        if r2==0:
            r2 = 1.0
        # calculate scale and bias
        scale = self._climRef.range / r1
        bias = (self._climRef.min - self._clim.min) / r2    
        return scale, bias


class DeformTexture(TextureObjectToVisualize):
    """ DeformTexture(*deforms)
    
    Texture to manage a deformation that can be applied to a 
    texture or mesh.
    
    """
    def __init__(self, *deforms):
        ndim = len(deforms)
#         TextureObject.__init__(self, ndim)
        
        self._interpolate = True
        
        # Build single texture
        new_shape = deforms[0].shape+(ndim,)
        deform = np.zeros(new_shape, 'float32')
        for i in range(ndim):
            if ndim==1:
                deform[:,i] = deforms[i]
            elif ndim==2:
                deform[:,:,i] = deforms[i]
            elif ndim==3:
                deform[:,:,:,i] = deforms[i]
            else:
                raise ValueError('DeformTexture only supports 1D, 2D and 3D.')
        
        # Store        
        TextureObjectToVisualize.__init__(self, ndim, deform, True)
        self.SetData(deform)
        
        #self._climRef.Set(*minmax(data)) # Done in TextureObjectToVisualize.__init__
        #self._clim = shape
    
    
    def _ScaleBias_init(self, datatype):
        """ Given the climRef (which is set to data.min() and data.max())
        in constructor, set the scale 
        and bias for copying data to opengl memory. Correct for the dataype.
        Also set the default value for clim to the full data range.
        
        More info: OpenGL will map the full range of the datatype
        to 0:1 for unsigned datatypes, and to -1:1 for signed datatypes.
        For floats, 0:1 is mapped to 0:1. We modify the scale, such that
        the full range of the data (not the datatype) is scaled between 0:1.
        This way we can also visualize float data with values other than 0:1.
        """
        # store data range as a reference and init clim with that
        #self._clim = self._climRef.Copy()
        # calculate scale and bias
        ran = max(-self._climRef.min, self._climRef.max)
        if ran==0:
            ran = 1.0
        scale = climCorrection[datatype] / ran
        bias = -self._climRef.min / ran
        # set transfer functions
        gl.glPixelTransferf(gl.GL_RED_SCALE, scale)
        gl.glPixelTransferf(gl.GL_GREEN_SCALE, scale)
        gl.glPixelTransferf(gl.GL_BLUE_SCALE, scale)
#         gl.glPixelTransferf(gl.GL_RED_BIAS, bias)
#         gl.glPixelTransferf(gl.GL_GREEN_BIAS, bias)
#         gl.glPixelTransferf(gl.GL_BLUE_BIAS, bias)

    def _ScaleBias_get(self):
        """ Given clim, get scale and bias to apply in shader."""
#         # ger ranges and correct if zero
#         r1, r2 = self._clim.range, self._climRef.range
#         if r1==0:
#             r1 = 1.0
#         if r2==0:
#             r2 = 1.0
#         # calculate scale and bias
#         scale = self._climRef.range / r1
#         bias = 0.0#(self._climRef.min - self._clim.min) / r2    
#         return scale, bias
        ran = max(-self._climRef.min, self._climRef.max)
        if ran==0:
            ran = 1.0
        scale =  ran
        return scale, 0.0
    
    
#     def _UploadTexture(self, data, *args):
#         """ "Overloaded" method to upload texture data
#         """
#         
#         # Set alignment to 1. It is 4 by default, but my data array has no
#         # strides, so in order for the image not to be distorted, I set it 
#         # to 1. I assume graphics cards can still render in hardware. If 
#         # not, I would have to add one or two rows to my data instead.
#         gl.glPixelStorei(gl.GL_UNPACK_ALIGNMENT,1)
#         
#         # init transferfunctions and set clim to full range
# #         self._ScaleBias_init(data.dtype.name)
#         
#         # create texture
#         TextureObject._UploadTexture(self, data, *args)
#         
#         # set interpolation and extrapolation parameters            
#         tmp1 = gl.GL_NEAREST
#         tmp2 = {False:gl.GL_NEAREST, True:gl.GL_LINEAR}[self._interpolate]
#         gl.glTexParameteri(self._texType, gl.GL_TEXTURE_MIN_FILTER, tmp1)
#         gl.glTexParameteri(self._texType, gl.GL_TEXTURE_MAG_FILTER, tmp2)
#         gl.glTexParameteri(self._texType, gl.GL_TEXTURE_WRAP_S, gl.GL_CLAMP)
#         gl.glTexParameteri(self._texType, gl.GL_TEXTURE_WRAP_T, gl.GL_CLAMP)
#         
#         # reset transfer
# #         self._ScaleBias_afterUpload()
#         
#         # Set clamping. When testing the raycasting, comment these lines!
#         if self._ndim==3:
#             gl.glTexParameteri(self._texType, gl.GL_TEXTURE_WRAP_S, gl.GL_CLAMP)
#             gl.glTexParameteri(self._texType, gl.GL_TEXTURE_WRAP_T, gl.GL_CLAMP)
#             gl.glTexParameteri(self._texType, gl.GL_TEXTURE_WRAP_R, gl.GL_CLAMP)
#     
#     def _UpdateTexture(self, data, *args):
#         """ "Overloaded" method to update texture data
#         """
#         
#         # init transferfunctions and set clim to full range
# #         self._ScaleBias_init(data.dtype.name)
#         
#         # create texture
#         TextureObject._UpdateTexture(self, data, *args)
#         
#         # Update interpolation
#         tmp = {False:gl.GL_NEAREST, True:gl.GL_LINEAR}[self._interpolate]
#         gl.glTexParameteri(self._texType, gl.GL_TEXTURE_MAG_FILTER, tmp)
#         
#         # reset transfer
# #         self._ScaleBias_afterUpload()


class BaseTexture(Wobject, Colormapable):
    """ BaseTexture(parent, data)
    
    Base texture class for visvis 2D and 3D textures. 
    
    """
    
    def __init__(self, parent, data):
        
        # Check data first
        if not isinstance(data, np.ndarray):
            raise ValueError('Textures can only be described using Numpy arrays.')
        
        # Instantiate as wobject (after making "sure" this texture can be ok)
        Wobject.__init__(self, parent)
        Colormapable.__init__(self)
        
        # create texture (remember, this is an abstract class)
        self._texture1 = None
        
        # create glsl program for this texture...
        self._shader = shaders.Shader()
        
        # scale and translation transforms
        self._trafo_scale = Transform_Scale()
        self._trafo_trans = Transform_Translate()
        self.transformations.append(self._trafo_trans)
        self.transformations.append(self._trafo_scale)        
    
    
    @property
    def shader(self):
        """ Get the shader object for the texture. This can 
        be used to add code of your own and customize the vertex and
        fragment part of the shader.
        """
        return self._shader
    
    
    @DrawAfter
    def SetData(self, data):
        """ SetData(data)
        
        (Re)Set the data to display. If the data has the same shape
        as the data currently displayed, it can be updated very
        efficiently. 
        
        If the data is an anisotripic array (vv.Aarray)
        the sampling and origin are (re-)applied.
        
        """ 
        
        # set data to texture
        self._SetData(data)
        
        # For 3D array, make vertex positions be re-calculated
        if hasattr(self, '_quads'):
            self._quads = None
        
        # Set fragment color part
        isColor = len(data.shape) > self._ndim
        if 'color' in self.shader.fragment.partNames:
            part = [shaders.SH_COLOR_SCALAR, shaders.SH_COLOR_RGB][isColor]
            self.shader.fragment.ReplacePart(part)
        
        # if Aarray, edit scaling and transform
        if is_Aarray(data):
            if hasattr(data,'sampling') and hasattr(data,'origin'):
                if self._ndim == 3:
                    # Three dimensional
                    self._trafo_scale.sx = data.sampling[2]
                    self._trafo_scale.sy = data.sampling[1]
                    self._trafo_scale.sz = data.sampling[0]
                    #
                    self._trafo_trans.dx = data.origin[2]
                    self._trafo_trans.dy = data.origin[1]
                    self._trafo_trans.dz = data.origin[0]
                elif self._ndim == 2:
                    # Two dimensional
                    self._trafo_scale.sx = data.sampling[1]
                    self._trafo_scale.sy = data.sampling[0]
                    #
                    self._trafo_trans.dx = data.origin[1]
                    self._trafo_trans.dy = data.origin[0]
    
    
    def _SetData(self, data):
        """ _SetData(data)
        
        Give reference to the raw data. For internal use. Inheriting 
        classes can override this to store data in their own way and
        update the OpenGL textures accordingly.
        
        """
        self._texture1.SetData(data)
    
    
    def _GetData(self):
        """ _GetData()
        
        Get a reference to the raw data. For internal use. Can return None.
        
        """
        return self._texture1._dataRef
    
    
    def Refresh(self):
        """ Refresh()
        
        Refresh the data. If the numpy array was changed, calling this 
        function will re-upload the data to OpenGl, making the change
        visible. This can be done efficiently.
        
        """
        data = self._GetData()
        if data is not None:
            self.SetData(data)
   
    
    def OnDestroyGl(self):
        # Clean up OpenGl resources.
        
        # remove texture from opengl memory
        self._texture1.DestroyGl()
        
        # clear shader
        self._shader.program.DestroyGl()
        
        # remove colormap's texture from memory        
        if hasattr(self, '_colormap'):
            self._colormap.DestroyGl()
    
    
    def OnDestroy(self):
        # Clean up any resources.
        self._texture1.Destroy()
        if hasattr(self, '_colormap'):
            self._colormap.Destroy()
    
    
    def OnDrawFast(self):
        self.OnDraw(True)
    
    
    @PropWithDraw
    def interpolate():
        """ Get/Set whether to interpolate the image when zooming in 
        (using linear interpolation). 
        """
        def fget(self):
            return self._texture1._interpolate
        def fset(self, value):
            self._texture1._interpolate = bool(value)
            # Signal update
            self._texture1._uploadFlag = abs(self._texture1._uploadFlag)
    
    # Overload clim private methods so that the clim property
    # uses the clim of texture1
    def _GetClim(self):
        return self._texture1._clim
    def _SetClim(self, value):
       self._texture1._clim = value
    
    
    @DrawAfter
    def SetClim(self, *mima):
        """ SetClim(min, max)
        
        Set the contrast limits. Different than the property clim, this
        re-uploads the texture using different transfer functions. You should
        use this if your data has a higher contrast resolution than 8 bits.
        Takes a bit more time than clim though (which basically takes no
        time at all).
        
        """
        if len(mima)==0:
            # set default values
            data = self._GetData()
            if data is None:
                return 
            mima = minmax(data)
        
        elif len(mima)==1:
            # a range was given
            mima = mima[0]
            
        # Set climref and clim
        self._texture1._climRef.Set(mima[0], mima[1])
        self._texture1._clim.Set(mima[0], mima[1])
        
        # Signal update, on next draw, it is uploaded again, using
        # the newly set climref.
        self._texture1._uploadFlag = abs(self._texture1._uploadFlag)




class Texture2D(BaseTexture):
    """ Texture2D(parent, data)
    
    A data type that represents structured data in
    two dimensions (an image). Supports grayscale, RGB, 
    and RGBA images.
    
    Texture2D objects can be created with the function vv.imshow().
    
    """
    
    def __init__(self, parent, data):
        BaseTexture.__init__(self, parent, data)
        self._ndim = 2
        
        # create texture and set data
        self._texture1 = TextureObjectToVisualize(2, data)
        
        # init shader
        self._InitShader()
        
        # set data
        self.SetData(data)
        
        # init antialiasing
        self.aa = 2
    
    
    def _InitShader(self):
        
<<<<<<< HEAD
        # Vertex shader
        self.vertexShader.Clear()
        
        # Fragment shader
        self.fragmentShader.Clear()
        self.fragmentShader.AddPart(shaders.SH_2F_BASE)
        self.fragmentShader.AddPart(shaders.SH_2F_AASTEPS_2)
        self.fragmentShader.AddPart(shaders.SH_COLOR_SCALAR)
=======
        # Add components of shaders
        self.shader.vertex.Clear()
        self.shader.fragment.Clear()
        self.shader.fragment.AddPart(shaders.SH_2F_BASE)
        self.shader.fragment.AddPart(shaders.SH_2F_AASTEPS_2)
        self.shader.fragment.AddPart(shaders.SH_COLOR_SCALAR)
>>>>>>> f759cf51
        
        def uniform_shape():
            shape = self._texture1._shape[:2] # as in opengl
            return [float(s) for s in reversed(list(shape))]
        def uniform_extent():
            data = self._texture1._dataRef # as original array
            shape = reversed(data.shape[:2])
            if hasattr(data, 'sampling'):
                sampling = reversed(data.sampling[:2])
            else:
                sampling = [1.0 for s in range(2)]
            
            del data
            return [s1*s2 for s1, s2 in zip(shape, sampling)]
        
        # Set some uniforms
<<<<<<< HEAD
        self._fragmentShader.SetUniform('shape', uniform_shape)
        self._fragmentShader.SetUniform('scaleBias', self._texture1._ScaleBias_get)
        self._fragmentShader.SetUniform('extent', uniform_extent)
        self._fragmentShader.SetUniform('aakernel', self._CreateAaKernel)
=======
        self.shader.SetStaticUniform('colormap', self._colormap)
        self.shader.SetStaticUniform('shape', uniform_shape)
        self.shader.SetStaticUniform('scaleBias', self._texture1._ScaleBias_get)
        self.shader.SetStaticUniform('extent', uniform_extent)
        self.shader.SetStaticUniform('aakernel', self._CreateAaKernel)
>>>>>>> f759cf51
    
    
    def _CreateAaKernel(self):
        """ Create kernel values to use in the aa program.
        Returns 4 element list which should be applied using the
        following indices: 3 2 1 0 1 2 3
        
        We use a Lanczos kernel: a windowed sinc function.
        (In previous versions we used a Gaussian, but lanczos filtering
        has better frequency repsonse; images stay more crysp.)
        
        Thanks to Nicolas Rougier for pointing out that the Gaussian filter
        is not the best for aa.
        
        """
        
        figure = self.GetFigure()
        axes = self.GetAxes()
        if not figure or not axes:
            return 1,0,0,0
        
        # determine relative kernel size
        w,h = figure.position.size
        cam = axes.camera
        sx = (1.0 / abs(axes.daspectNormalized[0]*cam._zoom) ) / w
        sy = (1.0 / abs(axes.daspectNormalized[1]*cam._zoom) ) / h
        
        # For cutoff frequency we take average of both dimensons.
        B = 2.0/(sx+sy)
        
        # Define sinc function
        def sinc(x):
            if x==0.0:
                return 1.0
            else:
                return float( np.sin(x) / x )
        
        # Calculate kernel values
        a = 3.0 # Number of side lobes of sync to take into account.
        k = [0,0,0,0]
        sin, pi = np.sin, np.pi
        for t in range(4):
            k[t] = 2*B * sinc(2*B*t)*sinc(2*B*t/a)
        
        # Normalize (take kenel size into account)
        if self.aa == 1:
            l = k[0] + 2*k[1]
        elif self.aa == 2:
            l = k[0] + 2*k[1] + 2*k[2]
        elif self.aa == 3:
            l = k[0] + 2*k[1] + 2*k[2] + 2*k[3]
        else:
            l = k[0]
        k = [float(e)/l for e in k]
        
        # Done   
        return k
    
    
    def OnDrawShape(self, clr):
        # Implementation of the OnDrawShape method.
        gl.glColor(clr[0], clr[1], clr[2], 1.0)
        self._DrawQuads()
    

    def OnDraw(self, fast=False):
        # Draw the texture.
        
        # set color to white, otherwise with no shading, there is odd scaling
        gl.glColor3f(1.0,1.0,1.0)
        
        # draw texture also from beneeth
        #gl.glCullFace(gl.GL_FRONT_AND_BACK)
        
        # Enable texture, so that it has a corresponding OpenGl texture.
        # Binding is done by the shader
        self._texture1.Enable(-1)
        self.shader.SetUniform('texture', self._texture1)
        
        # _texture._shape is a good indicator of a valid texture
        if not self._texture1._shape:
            return
        
        if self.shader.isUsable and self.shader.hasCode:
            # fragment shader on -> anti-aliasing
            self.shader.Enable()
        else:
            # Fixed funcrion pipeline
            self.shader.EnableTextureOnly('texture')
        
        # do the drawing!
        self._DrawQuads()
        gl.glFlush()
        
        # clean up
        self.shader.Disable()
    
    
    def _DrawQuads(self):
        """ Draw the quads of the texture. 
        This is done in a seperate method to reuse code in 
        OnDraw() and OnDrawShape(). 
        """        
        if not self._texture1._shape:
            return        
        
        # The -0.5 offset is to center pixels/voxels. This works correctly
        # for anisotropic data.
        #x1, x2 = -0.5, self._texture1._shape[1]-0.5
        #y2, y1 = -0.5, self._texture1._shape[0]-0.5
        x1, x2 = -0.5, self._texture1._dataRef.shape[1]-0.5
        y2, y1 = -0.5, self._texture1._dataRef.shape[0]-0.5
        
        # draw
        gl.glBegin(gl.GL_QUADS)
        gl.glTexCoord2f(0,0); gl.glVertex3d(x1, y2, 0.0)
        gl.glTexCoord2f(1,0); gl.glVertex3d(x2, y2, 0.0)
        gl.glTexCoord2f(1,1); gl.glVertex3d(x2, y1, 0.0)
        gl.glTexCoord2f(0,1); gl.glVertex3d(x1, y1, 0.0)
        gl.glEnd()
    
    
    def _GetLimits(self):
        """ Get the limits in world coordinates between which the object exists.
        """
        
        # Obtain untransformed coords 
        shape = self._texture1._dataRef.shape
        #shape = self._texture1._shape
        x1, x2 = -0.5, shape[1]-0.5
        y1, y2 = -0.5, shape[0]-0.5
        z1, z2 = 0, 0
        
        # There we are
        return Wobject._GetLimits(self, x1, x2, y1, y2, z1, z2)
    
    
    @PropWithDraw
    def aa():
        """ Get/Set anti aliasing quality.
          * 0 or False for no anti aliasing
          * 1 for anti aliasing using 3-element kernel.
          * 2 for anti aliasing using 5-element kernel.
          * 3 for anti aliasing using 7-element kernel.
        
        Higher numbers result in better quality anti-aliasing,
        but may be slower on older hardware.
        
        Note that in previous versions of visvis, this property influenced
        the *amount* of aliasing. We now use a better kernel (Lanczos instead 
        of Gaussian), such that the amount can be fixed without negatively
        affecting the visualization.
        """
        def fget(self):
            return self._aa
        def fset(self, value):
            if not value:
                value = 0
            if not isinstance(value, (int,float)):
                raise ValueError("Texture2D.aa: value should be 0,1,2,3.")
            elif value < 0 or value > 3:
                 raise ValueError("Texture2D.aa: value should be 0,1,2,3.")
            else:
                # Store
                self._aa = int(value)
                # Get aa program part
                M = [   shaders.SH_2F_AASTEPS_0, shaders.SH_2F_AASTEPS_1,
                        shaders.SH_2F_AASTEPS_2, shaders.SH_2F_AASTEPS_3]
                aa_steps = M[self._aa]
                # Apply
                self.shader.fragment.AddOrReplace(aa_steps)


class Texture3D(BaseTexture):
    """ Texture3D(parent, data, renderStyle='mip')
    
    A data type that represents structured data in three dimensions (a volume).
    
    If the drawing hangs, your video drived decided to render in 
    software mode. This is unfortunately (as far as I know) not possible 
    to detect programatically. It might help if your data is shaped a 
    power of 2. The mip renderer is the 'easiest' for most systems to render.
    
    Texture3D objects can be created with the function vv.volshow().
    
    """
    
    def __init__(self, parent, data, renderStyle='mip'):
        BaseTexture.__init__(self, parent, data)
        self._ndim = 3
        
        # create texture 
        self._texture1 = TextureObjectToVisualize(3, data)
        
        # Init vertex and fragment shader
        self._InitShader()
        
        # set data
        self.SetData(data)
        
        # Init deform
        self._deformation = None
        
        # init interpolation
        self._texture1._interpolate = True # looks so much better
        
        # init iso shader param
        self._isoThreshold = 0.0
        self._stepRatio = 1.0
        
        # Attribute to store array of quads (vertices and texture coords)
        self._quads = None
        # Also store daspect, if this changes quads should be recalculated
        self._daspectStored = (1,1,1)
        
        # Set renderstyle
        self.renderStyle = renderStyle
    
    
    def _InitShader(self):
        
<<<<<<< HEAD
        # Vertex shader
        self.vertexShader.Clear()
        self.vertexShader.AddPart(shaders.SH_3V_BASE)
        
        # Fragment shader
        self.fragmentShader.Clear()
        self.fragmentShader.AddPart(shaders.SH_3F_BASE)
        self.fragmentShader.AddPart(shaders.SH_3F_CALCSTEPS)
        self.fragmentShader.AddPart(shaders.SH_3F_STYLE_MIP)
        self.fragmentShader.AddPart(shaders.SH_COLOR_SCALAR)
=======
        # Add components of shaders
        self.shader.vertex.Clear()
        self.shader.vertex.AddPart(shaders.SH_3V_BASE)
        #
        self.shader.fragment.Clear()
        self.shader.fragment.AddPart(shaders.SH_3F_BASE)
        self.shader.fragment.AddPart(shaders.SH_3F_CALCSTEPS)
        self.shader.fragment.AddPart(shaders.SH_3F_STYLE_MIP)
        self.shader.fragment.AddPart(shaders.SH_COLOR_SCALAR)
>>>>>>> f759cf51
        
        
        def uniform_shape():
            shape = self._texture1._shape[:3] # as in opengl
            return [float(s) for s in reversed(list(shape))]
        def uniform_th():
            ran = self._texture1._climRef.range
            if ran==0:
                ran = 1.0
            th = (self._isoThreshold - self._texture1._climRef.min ) / ran
            return th
        def uniform_extent():
            data = self._texture1._dataRef
            shape = reversed(data.shape[:3])
            if hasattr(data, 'sampling'):
                sampling = reversed(data.sampling[:3])
            else:
                sampling = [1.0 for s in range(3)]
            del data
            return [s1*s2 for s1, s2 in zip(shape, sampling)]
        
        # Set some uniforms
<<<<<<< HEAD
        self._fragmentShader.SetUniform('shape', uniform_shape)
        self._fragmentShader.SetUniform('th', uniform_th)
        self._fragmentShader.SetUniform('scaleBias', self._texture1._ScaleBias_get)
        self._fragmentShader.SetUniform('extent', uniform_extent)
=======
        self.shader.SetStaticUniform('colormap', self._colormap)
        self.shader.SetStaticUniform('shape', uniform_shape)
        self.shader.SetStaticUniform('th', uniform_th)
        self.shader.SetStaticUniform('scaleBias', self._texture1._ScaleBias_get)
        self.shader.SetStaticUniform('extent', uniform_extent)
>>>>>>> f759cf51
        
        # Set lighting for iso renderer
        self.shader.SetStaticUniform('ambient', [0.7,0.7,0.7,1.0])
        self.shader.SetStaticUniform('diffuse', [0.7,0.7,0.7,1.0])
        self.shader.SetStaticUniform('specular', [0.3,0.3,0.3,1.0])
        self.shader.SetStaticUniform('shininess', 50.0)
        # And number of surface samples
        self.shader.SetStaticUniform('maxIsoSamples', 3)
    
    
    def OnDrawShape(self, clr):
        # Implementation of the OnDrawShape method.
        gl.glColor(clr[0], clr[1], clr[2], 1.0)        
        self._DrawQuads()
    
    
    def OnDraw(self, fast=False):
        # Draw the texture.
        
        # Enable texture, so that it has a corresponding OpenGl texture.
        # Binding is done by the shader
        self._texture1.Enable(-1)
        self.shader.SetUniform('texture', self._texture1)
        
        # _texture._shape is a good indicator of a valid texture
        if not self._texture1._shape:
            return
        
        
        # Prepare by setting things to their defaults. This might release some
        # memory so result in a bigger chance that the shader is run in 
        # hardware mode. On ATI, the line and point smoothing should be off
        # if you want to use gl_FragCoord. (Yeah, I do not see the connection
        # either...)
        gl.glPointSize(1)
        gl.glLineWidth(1)
        gl.glDisable(gl.GL_LINE_STIPPLE)
        gl.glDisable(gl.GL_LINE_SMOOTH)
        gl.glDisable(gl.GL_POINT_SMOOTH)
        
        # only draw front-facing parts
        gl.glEnable(gl.GL_CULL_FACE)
        gl.glCullFace(gl.GL_BACK)
        
        # Set step ratio
        if fast:
            self.shader.SetUniform('stepRatio', self._stepRatio*0.5)
        else:
            self.shader.SetUniform('stepRatio', float(self._stepRatio))
        
        
        if self.shader.isUsable and self.shader.hasCode:
            # turn glsl shader on
            self.shader.Enable() 
        else:
            # Fixed function pipeline, but does not make sense
            self.shader.EnableTextureOnly('texture')
        
        
        # do the actual drawing
        self._DrawQuads()
        
        # clean up
        gl.glFlush()        
        self.shader.Disable()
        #
        gl.glDisable(gl.GL_CULL_FACE)
        gl.glEnable(gl.GL_LINE_SMOOTH)
        gl.glEnable(gl.GL_POINT_SMOOTH)
    
    
    def _CreateQuads(self):
        
        axes = self.GetAxes()
        if not axes:
            return
        
        # Store daspect so we can detect it changing
        self._daspectStored = axes.daspect
        
        # Note that we could determine the world coordinates and use
        # them directly here. However, the way that we do it now (using
        # the transformations) is to be preferred, because that way the
        # transformations are applied via the ModelView matrix stack,
        # and can easily be made undone in the raycaster.
        # The -0.5 offset is to center pixels/voxels. This works correctly
        # for anisotropic data.
        #shape = self._texture1._shape
        shape = self._texture1._dataRef.shape
        x0, x1 = -0.5, shape[2]-0.5
        y0, y1 = -0.5, shape[1]-0.5
        z0, z1 = -0.5, shape[0]-0.5
        
        # prepare texture coordinates
        t0, t1 = 0, 1
        
        # I previously swapped coordinates to make sure the right faces
        # were frontfacing. Now I apply culling to achieve the same 
        # result in a better way.
        
        # using glTexCoord* is the same as glMultiTexCoord*(GL_TEXTURE0)
        # Therefore we need to bind the base texture to 0.
        
        # draw. So we draw the six planes of the cube (well not a cube,
        # a 3d rectangle thingy). The inside is only rendered if the 
        # vertex is facing front, so only 3 planes are rendered at a        
        # time...                
        
        tex_coord, ver_coord = Pointset(3), Pointset(3)
        indices = [0,1,2,3, 4,5,6,7, 3,2,6,5, 0,4,7,1, 0,3,5,4, 1,7,6,2]
        
        # bottom
        tex_coord.append((t0,t0,t0)); ver_coord.append((x0, y0, z0)) # 0
        tex_coord.append((t1,t0,t0)); ver_coord.append((x1, y0, z0)) # 1
        tex_coord.append((t1,t1,t0)); ver_coord.append((x1, y1, z0)) # 2
        tex_coord.append((t0,t1,t0)); ver_coord.append((x0, y1, z0)) # 3
        # top
        tex_coord.append((t0,t0,t1)); ver_coord.append((x0, y0, z1)) # 4    
        tex_coord.append((t0,t1,t1)); ver_coord.append((x0, y1, z1)) # 5
        tex_coord.append((t1,t1,t1)); ver_coord.append((x1, y1, z1)) # 6
        tex_coord.append((t1,t0,t1)); ver_coord.append((x1, y0, z1)) # 7
        
        # Store quads
        self._quads = (tex_coord, ver_coord, np.array(indices,dtype=np.uint8))
    
    
    def _DrawQuads(self):
        """ Draw the quads of the texture. 
        This is done in a seperate method to reuse code in 
        OnDraw() and OnDrawShape(). 
        """        
        
        # Get axes
        axes = self.GetAxes()
        if not axes:
            return
        
        # should we draw?
        if not self._texture1._shape:
            return 
        
        # should we create quads?
        if not self._quads or self._daspectStored != axes.daspect:
            self._CreateQuads()
        
        # get data
        tex_coord, ver_coord, ind = self._quads
        
        # Set culling (take data aspect into account!)        
        tmp = 1        
        for i in axes.daspect:
            if i<0:
                tmp *= -1
        gl.glFrontFace({1:gl.GL_CW, -1:gl.GL_CCW}[tmp])        
        gl.glEnable(gl.GL_CULL_FACE)
        gl.glCullFace(gl.GL_BACK)
        
        # init vertex and texture array
        gl.glEnableClientState(gl.GL_VERTEX_ARRAY)
        gl.glEnableClientState(gl.GL_TEXTURE_COORD_ARRAY)
        gl.glVertexPointerf(ver_coord.data)
        gl.glTexCoordPointerf(tex_coord.data)
        
        # draw
        gl.glDrawElements(gl.GL_QUADS, len(ind), gl.GL_UNSIGNED_BYTE, ind)
        
        # disable vertex array        
        gl.glDisableClientState(gl.GL_VERTEX_ARRAY)
        gl.glDisableClientState(gl.GL_TEXTURE_COORD_ARRAY)
        #
        gl.glDisable(gl.GL_CULL_FACE)
    
    
    def _GetLimits(self):
        """ Get the limits in world coordinates between which the object exists.
        """
        
        # Obtain untransformed coords 
        shape = self._texture1._dataRef.shape
        x1, x2 = -0.5, shape[2]-0.5
        y1, y2 = -0.5, shape[1]-0.5
        z1, z2 = -0.5, shape[0]-0.5
        
        # There we are
        return Wobject._GetLimits(self, x1, x2, y1, y2, z1, z2)
    
    
    @PropWithDraw
    def renderStyle():
        """ Get/Set the render style to render the volumetric data:
          * MIP: maximum intensity projection. Shows the voxel with the 
            maxiumum value.
          * ISO: isosurface rendering. Casts ray until value is above 
            threshold. Ligthing is calculated at that voxel. Use together 
            with isoThreshold property.
          * RAY: ray casting. All voxels along the ray contribute to final 
            color, weighted by the alpha value.
          * EDGERAY: ray casting in which alpha is scaled with the gradient 
            magnitude.
          * LITRAY: ray casting in which all voxels are lit. Most pretty and
            most demanding for GPU.
        
        Notes
        =====
        MIP and EDGERAY usually work out of the box. ISO requires playing
        with the isoThreshold property. RAY and LITRAY require playing with
        the alpha channel using the ColormapEditor wibject.
        
        If drawing takes really long, your system renders in software
        mode. Try rendering data that is shaped with a power of two. This 
        helps on some cards.
        
        You can also create your own render style by modyfying the GLSL code.
        See core/shaders_src.py and the ShaderCode class for more info.
        """
        def fget(self):
            return self._renderStyle
        def fset(self, style):     
            style = style.lower()
            shader = self.shader.fragment
             # Set color (done automatically!)
#             sh_color = shaders.SH_COLOR_SCALAR
#             if 'color' in style or 'rgb' in style:
#                 sh_color = shaders.SH_COLOR_RGB
#             elif 'nocmap' in style:
#                 sh_color = shaders.SH_COLOR_SCALAR_NOCMAP
            styleStrict = style.replace('rgb','').replace('color','')
            # Set render style
            if 'mip' == styleStrict:
                shader.ReplacePart(shaders.SH_3F_STYLE_MIP)
                shader.RemovePart('litvoxel')
            elif 'iso' == styleStrict:
                lf = shaders.SH_3F_LITVOXEL
                shader.ReplacePart(shaders.SH_3F_STYLE_ISO)
                shader.AddOrReplace(lf, after='renderstyle')
            elif 'ray' == styleStrict:
                shader.ReplacePart(shaders.SH_3F_STYLE_RAY)
                shader.RemovePart('litvoxel')
            elif 'edgeray' == styleStrict:
                shader.ReplacePart(shaders.SH_3F_STYLE_EDGERAY)
                shader.RemovePart('litvoxel')
            elif 'litray' == styleStrict:
                lf = shaders.SH_3F_LITVOXEL
                shader.ReplacePart(shaders.SH_3F_STYLE_LITRAY)
                shader.AddOrReplace(lf, after='renderstyle')
            else:
                raise ValueError("Unknown render style in Texture3d.renderstyle.")
            # Store style and set color
            self._renderStyle = style
#             self._fragmentShader.ReplacePart('color', sh_color)
           
    
    
    @PropWithDraw
    def isoThreshold():
        """ Get/Set the isothreshold value used in the iso renderer.
        """
        def fget(self):
            return self._isoThreshold
        def fset(self, value):
            # make float
            value = float(value)
            # store
            self._isoThreshold = value


class MultiTexture3D(Texture3D):
    """ MultiTexture3D(parent, data1, data2)
    
    This is an example of what multi-texturing would look like
    in Visvis. Not tested.
    
    """
    
    def __init__(self, parent, data1, data2):
        Texture3D.__init__(self, parent, data1)
        
        # create second texture and set data
        self._texture2 = TextureObject(gl.GL_TEXTURE_3D)
        self.SetData(data2)
    
    
    def OnDraw(self, fast=False):
        # Draw the texture.
        
        # Enable texture, so that it has a corresponding OpenGl texture.
        # Binding is done by the shader
        self._texture1.Enable(-1)
        self.shader.SetUniform('texture', self._texture1)
        self.shader.SetUniform('texture2', self._texture2)
        
        # _texture._shape is a good indicator of a valid texture
        if not self._texture1._shape:
            return
        
        # Prepare by setting things to their defaults. This might release some
        # memory so result in a bigger chance that the shader is run in 
        # hardware mode. On ATI, the line and point smoothing should be off
        # if you want to use gl_FragCoord. (Yeah, I do not see the connection
        # either...)
        gl.glPointSize(1)
        gl.glLineWidth(1)
        gl.glDisable(gl.GL_LINE_STIPPLE)
        gl.glDisable(gl.GL_LINE_SMOOTH)
        gl.glDisable(gl.GL_POINT_SMOOTH)
        
        # only draw front-facing parts
        gl.glEnable(gl.GL_CULL_FACE)
        gl.glCullFace(gl.GL_BACK)
        
        # Set step ratio
        if fast:
            self.shader.SetUniform('stepRatio', self._stepRatio*0.5)
        else:
            self.shader.SetUniform('stepRatio', float(self._stepRatio))
        
        
        # fragment shader on
        if self.shader.isUsable and self.shader.hasCode:
            # turn glsl shader on
            self.shader.Enable() 
        else:
            pass # glsl not available, or someone cleared the code
            
        # do the actual drawing
        self._DrawQuads()
        
        # clean up
        gl.glFlush()
        self.shader.Disable()
        #
        gl.glDisable(gl.GL_CULL_FACE)
        gl.glEnable(gl.GL_LINE_SMOOTH)
        gl.glEnable(gl.GL_POINT_SMOOTH)


    def OnDestroyGl(self):
        # Clean up OpenGl resources.
        
        # remove texture from opengl memory
        self._texture1.DestroyGl()
        self._texture2.DestroyGl()
        
        # clear shaders
        self._shader.program.DestroyGl()
        
        # remove colormap's texture from memory        
        if hasattr(self, '_colormap'):
            self._colormap.DestroyGl()
    
    
    def OnDestroy(self):
        # Clean up any resources.
        self._texture1.Destroy()
        self._texture2.Destroy()
        if hasattr(self, '_colormap'):
            self._colormap.Destroy()
<|MERGE_RESOLUTION|>--- conflicted
+++ resolved
@@ -554,23 +554,12 @@
     
     def _InitShader(self):
         
-<<<<<<< HEAD
-        # Vertex shader
-        self.vertexShader.Clear()
-        
-        # Fragment shader
-        self.fragmentShader.Clear()
-        self.fragmentShader.AddPart(shaders.SH_2F_BASE)
-        self.fragmentShader.AddPart(shaders.SH_2F_AASTEPS_2)
-        self.fragmentShader.AddPart(shaders.SH_COLOR_SCALAR)
-=======
         # Add components of shaders
         self.shader.vertex.Clear()
         self.shader.fragment.Clear()
         self.shader.fragment.AddPart(shaders.SH_2F_BASE)
         self.shader.fragment.AddPart(shaders.SH_2F_AASTEPS_2)
         self.shader.fragment.AddPart(shaders.SH_COLOR_SCALAR)
->>>>>>> f759cf51
         
         def uniform_shape():
             shape = self._texture1._shape[:2] # as in opengl
@@ -587,18 +576,11 @@
             return [s1*s2 for s1, s2 in zip(shape, sampling)]
         
         # Set some uniforms
-<<<<<<< HEAD
-        self._fragmentShader.SetUniform('shape', uniform_shape)
-        self._fragmentShader.SetUniform('scaleBias', self._texture1._ScaleBias_get)
-        self._fragmentShader.SetUniform('extent', uniform_extent)
-        self._fragmentShader.SetUniform('aakernel', self._CreateAaKernel)
-=======
         self.shader.SetStaticUniform('colormap', self._colormap)
         self.shader.SetStaticUniform('shape', uniform_shape)
         self.shader.SetStaticUniform('scaleBias', self._texture1._ScaleBias_get)
         self.shader.SetStaticUniform('extent', uniform_extent)
         self.shader.SetStaticUniform('aakernel', self._CreateAaKernel)
->>>>>>> f759cf51
     
     
     def _CreateAaKernel(self):
@@ -820,18 +802,6 @@
     
     def _InitShader(self):
         
-<<<<<<< HEAD
-        # Vertex shader
-        self.vertexShader.Clear()
-        self.vertexShader.AddPart(shaders.SH_3V_BASE)
-        
-        # Fragment shader
-        self.fragmentShader.Clear()
-        self.fragmentShader.AddPart(shaders.SH_3F_BASE)
-        self.fragmentShader.AddPart(shaders.SH_3F_CALCSTEPS)
-        self.fragmentShader.AddPart(shaders.SH_3F_STYLE_MIP)
-        self.fragmentShader.AddPart(shaders.SH_COLOR_SCALAR)
-=======
         # Add components of shaders
         self.shader.vertex.Clear()
         self.shader.vertex.AddPart(shaders.SH_3V_BASE)
@@ -841,7 +811,6 @@
         self.shader.fragment.AddPart(shaders.SH_3F_CALCSTEPS)
         self.shader.fragment.AddPart(shaders.SH_3F_STYLE_MIP)
         self.shader.fragment.AddPart(shaders.SH_COLOR_SCALAR)
->>>>>>> f759cf51
         
         
         def uniform_shape():
@@ -864,18 +833,11 @@
             return [s1*s2 for s1, s2 in zip(shape, sampling)]
         
         # Set some uniforms
-<<<<<<< HEAD
-        self._fragmentShader.SetUniform('shape', uniform_shape)
-        self._fragmentShader.SetUniform('th', uniform_th)
-        self._fragmentShader.SetUniform('scaleBias', self._texture1._ScaleBias_get)
-        self._fragmentShader.SetUniform('extent', uniform_extent)
-=======
         self.shader.SetStaticUniform('colormap', self._colormap)
         self.shader.SetStaticUniform('shape', uniform_shape)
         self.shader.SetStaticUniform('th', uniform_th)
         self.shader.SetStaticUniform('scaleBias', self._texture1._ScaleBias_get)
         self.shader.SetStaticUniform('extent', uniform_extent)
->>>>>>> f759cf51
         
         # Set lighting for iso renderer
         self.shader.SetStaticUniform('ambient', [0.7,0.7,0.7,1.0])
